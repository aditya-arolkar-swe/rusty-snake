--- conflicted
+++ resolved
@@ -5,9 +5,5 @@
 
 [dependencies]
 minifb = "0.24"
-<<<<<<< HEAD
 rand = "0.9.2"
-=======
-rand = "0.8"
-clap = { version = "4.4", features = ["derive"] }
->>>>>>> 6bfa9eb2
+clap = { version = "4.4", features = ["derive"] }